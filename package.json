--- conflicted
+++ resolved
@@ -1,10 +1,6 @@
 {
   "name": "zerv-core",
-<<<<<<< HEAD
-  "version": "1.1.7",
-=======
   "version": "1.1.8",
->>>>>>> 7d6495ff
   "description": "Zerv core module provides authentication of socket.io connections using Auth Code and token refresh on top of JWT",
   "main": "lib/zerv-core.js",
   "keywords": [
@@ -36,12 +32,8 @@
     "promise": "^7.1.1",
     "socket.io": "^2.0.0",
     "socketio-jwt": "git://github.com/z-open/socketio-jwt#4.3.5",
-<<<<<<< HEAD
-=======
     "zjsonbin": "git://github.com/z-open/zjsonbin#1.0.0",
->>>>>>> 7d6495ff
     "xtend": "~2.1.2",
-    "zjsonbin": "git://github.com/z-open/zjsonbin#0.0.2",
     "zlog4js": "^1.0.5"
   },
   "devDependencies": {
